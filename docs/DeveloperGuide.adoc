--- conflicted
+++ resolved
@@ -1891,7 +1891,6 @@
 
 _{ more test cases ... }_
 
-<<<<<<< HEAD
 === Adding module(s) to the degree plan
 
 . Adding valid module(s).
@@ -1937,7 +1936,7 @@
 Expected: Maximum 10 modules recommended in a specially sorted order.
 .. Test case: `planner_suggest credits/1 tag/maths` +
 Expected: Maximum 10 modules recommended in a specially sorted order.
-=======
+
 === Find modules
 
 . Find modules in the module list using one parameter.
@@ -1997,7 +1996,6 @@
 command.
 .. Test case: `find code/ZZZZZZ` +
 Expected: A guide on how the accepted value for `code` will be displayed in the *result box*.
->>>>>>> a373a807
 
 === Saving data
 
@@ -2076,6 +2074,3 @@
 .. Test case: `requirement_list` +
    Expected: All the degree requirement categories in the applications, including the current modular credit count
    and the module code(s) added to the degree requirement categories is listed in the application result box.
-
-
-
