--- conflicted
+++ resolved
@@ -2177,8 +2177,6 @@
 .. Test case: `requirement_list` +
    Expected: All the degree requirement categories in the applications, including the current modular credit count
    and the module code(s) added to the degree requirement categories is listed in the application result box.
-<<<<<<< HEAD
-=======
 
 === Saving data
 
@@ -2187,4 +2185,3 @@
 .. _{explain how to simulate a missing/corrupted file and the expected behavior}_
 
 _{ more test cases ... }_
->>>>>>> b1ddba54
