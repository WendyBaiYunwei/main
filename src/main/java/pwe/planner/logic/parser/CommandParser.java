package pwe.planner.logic.parser;

import static java.util.Objects.requireNonNull;
import static pwe.planner.commons.core.Messages.MESSAGE_INVALID_COMMAND_FORMAT;
import static pwe.planner.commons.core.Messages.MESSAGE_UNKNOWN_COMMAND;

import java.util.regex.Matcher;
import java.util.regex.Pattern;

import pwe.planner.logic.commands.AddCommand;
import pwe.planner.logic.commands.ClearCommand;
import pwe.planner.logic.commands.Command;
import pwe.planner.logic.commands.DeleteCommand;
import pwe.planner.logic.commands.EditCommand;
import pwe.planner.logic.commands.ExitCommand;
import pwe.planner.logic.commands.FindCommand;
import pwe.planner.logic.commands.HelpCommand;
import pwe.planner.logic.commands.HistoryCommand;
import pwe.planner.logic.commands.ListCommand;
import pwe.planner.logic.commands.PlannerAddCommand;
import pwe.planner.logic.commands.PlannerListAllCommand;
import pwe.planner.logic.commands.PlannerMoveCommand;
<<<<<<< HEAD
import pwe.planner.logic.commands.PlannerRemoveCommand;
=======
import pwe.planner.logic.commands.PlannerSuggestCommand;
>>>>>>> 388b1644
import pwe.planner.logic.commands.RedoCommand;
import pwe.planner.logic.commands.RequirementAddCommand;
import pwe.planner.logic.commands.RequirementListCommand;
import pwe.planner.logic.commands.RequirementRemoveCommand;
import pwe.planner.logic.commands.SelectCommand;
import pwe.planner.logic.commands.UndoCommand;
import pwe.planner.logic.parser.exceptions.ParseException;

/**
 * Parses user input.
 */
public class CommandParser {

    /**
     * Used for initial separation of command word and args.
     */
    private static final Pattern BASIC_COMMAND_FORMAT = Pattern.compile("(?<commandWord>\\S+)(?<arguments>.*)");

    /**
     * Parses user input into command for execution.
     *
     * @param userInput full user input string
     * @return the command based on the user input
     * @throws ParseException if the user input does not conform the expected format
     */
    public Command parseCommand(String userInput) throws ParseException {
        requireNonNull(userInput);

        final Matcher matcher = BASIC_COMMAND_FORMAT.matcher(userInput.trim());
        if (!matcher.matches()) {
            throw new ParseException(String.format(MESSAGE_INVALID_COMMAND_FORMAT, HelpCommand.MESSAGE_USAGE));
        }

        final String commandWord = matcher.group("commandWord");
        final String arguments = matcher.group("arguments");
        switch (commandWord) {

        case AddCommand.COMMAND_WORD:
            return new AddCommandParser().parse(arguments);

        case EditCommand.COMMAND_WORD:
            return new EditCommandParser().parse(arguments);

        case SelectCommand.COMMAND_WORD:
            return new SelectCommandParser().parse(arguments);

        case DeleteCommand.COMMAND_WORD:
            return new DeleteCommandParser().parse(arguments);

        case ClearCommand.COMMAND_WORD:
            return new ClearCommandParser().parse(arguments);

        case FindCommand.COMMAND_WORD:
            return new FindCommandParser().parse(arguments);

        case ListCommand.COMMAND_WORD:
            return new ListCommand();

        case RequirementAddCommand.COMMAND_WORD:
            return new RequirementAddCommandParser().parse(arguments);

        case RequirementListCommand.COMMAND_WORD:
            return new RequirementListCommand();

        case RequirementRemoveCommand.COMMAND_WORD:
            return new RequirementRemoveCommandParser().parse(arguments);

        case HistoryCommand.COMMAND_WORD:
            return new HistoryCommand();

        case PlannerListAllCommand.COMMAND_WORD:
            return new PlannerListAllCommand();

        case PlannerMoveCommand.COMMAND_WORD:
            return new PlannerMoveCommandParser().parse(arguments);

        case ExitCommand.COMMAND_WORD:
            return new ExitCommand();

        case HelpCommand.COMMAND_WORD:
            return new HelpCommand();

        case UndoCommand.COMMAND_WORD:
            return new UndoCommand();

        case RedoCommand.COMMAND_WORD:
            return new RedoCommand();

        case PlannerAddCommand.COMMAND_WORD:
            return new PlannerAddCommandParser().parse(arguments);

<<<<<<< HEAD
        case PlannerRemoveCommand.COMMAND_WORD:
            return new PlannerRemoveCommandParser().parse(arguments);
=======
        case PlannerSuggestCommand.COMMAND_WORD:
            return new PlannerSuggestCommandParser().parse(arguments);
>>>>>>> 388b1644

        default:
            throw new ParseException(MESSAGE_UNKNOWN_COMMAND);
        }
    }
}<|MERGE_RESOLUTION|>--- conflicted
+++ resolved
@@ -20,11 +20,8 @@
 import pwe.planner.logic.commands.PlannerAddCommand;
 import pwe.planner.logic.commands.PlannerListAllCommand;
 import pwe.planner.logic.commands.PlannerMoveCommand;
-<<<<<<< HEAD
 import pwe.planner.logic.commands.PlannerRemoveCommand;
-=======
 import pwe.planner.logic.commands.PlannerSuggestCommand;
->>>>>>> 388b1644
 import pwe.planner.logic.commands.RedoCommand;
 import pwe.planner.logic.commands.RequirementAddCommand;
 import pwe.planner.logic.commands.RequirementListCommand;
@@ -116,13 +113,11 @@
         case PlannerAddCommand.COMMAND_WORD:
             return new PlannerAddCommandParser().parse(arguments);
 
-<<<<<<< HEAD
         case PlannerRemoveCommand.COMMAND_WORD:
             return new PlannerRemoveCommandParser().parse(arguments);
-=======
+
         case PlannerSuggestCommand.COMMAND_WORD:
             return new PlannerSuggestCommandParser().parse(arguments);
->>>>>>> 388b1644
 
         default:
             throw new ParseException(MESSAGE_UNKNOWN_COMMAND);
