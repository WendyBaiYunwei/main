--- conflicted
+++ resolved
@@ -39,15 +39,9 @@
             throw new ParseException(String.format(MESSAGE_INVALID_COMMAND_FORMAT, PlannerAddCommand.MESSAGE_USAGE));
         }
 
-<<<<<<< HEAD
-        Code code = ParserUtil.parseCode(argMultimap.getValue(PREFIX_CODE).get());
-        Year year = ParserUtil.parseYear(argMultimap.getValue(PREFIX_YEAR).get());
-        Semester semester = ParserUtil.parseSemester(argMultimap.getValue(PREFIX_SEMESTER).get());
-=======
         Set<Code> codes = parseCodes(argMultimap.getAllValues(PREFIX_CODE));
         Year year = parseYear(argMultimap.getValue(PREFIX_YEAR).get());
         Semester semester = parseSemester(argMultimap.getValue(PREFIX_SEMESTER).get());
->>>>>>> 09374583
 
         return new PlannerAddCommand(year, semester, code);
     }
