package pwe.planner.logic.parser;

import static java.util.Objects.requireNonNull;
import static pwe.planner.commons.core.Messages.MESSAGE_INVALID_COMMAND_FORMAT;
import static pwe.planner.logic.parser.CliSyntax.PREFIX_CODE;
import static pwe.planner.logic.parser.CliSyntax.PREFIX_SEMESTER;
import static pwe.planner.logic.parser.CliSyntax.PREFIX_YEAR;
import static pwe.planner.logic.parser.ParserUtil.arePrefixesPresent;
<<<<<<< HEAD
import static pwe.planner.logic.parser.ParserUtil.parseCode;
=======
import static pwe.planner.logic.parser.ParserUtil.parseCodes;
>>>>>>> b0fc9f4c
import static pwe.planner.logic.parser.ParserUtil.parseSemester;
import static pwe.planner.logic.parser.ParserUtil.parseYear;

import java.util.Set;

import pwe.planner.logic.commands.PlannerAddCommand;
import pwe.planner.logic.parser.exceptions.ParseException;
import pwe.planner.model.module.Code;
import pwe.planner.model.planner.Semester;
import pwe.planner.model.planner.Year;

/**
 * Parses input arguments and creates a new PlannerAddCommand object.
 */
public class PlannerAddCommandParser implements Parser<PlannerAddCommand> {

    /**
     * Parses the given {@code String} of arguments in the context of the PlannerAddCommand
     * and returns an PlannerAddCommand object for execution.
     * @throws ParseException if the user input does not conform the expected format.
     */
    public PlannerAddCommand parse(String args) throws ParseException {
        requireNonNull(args);

        ArgumentMultimap argMultimap =
                ArgumentTokenizer.tokenize(args, PREFIX_CODE, PREFIX_YEAR , PREFIX_SEMESTER);

        if (!arePrefixesPresent(argMultimap, PREFIX_CODE, PREFIX_YEAR , PREFIX_SEMESTER)
                || !argMultimap.getPreamble().isEmpty()) {
            throw new ParseException(String.format(MESSAGE_INVALID_COMMAND_FORMAT, PlannerAddCommand.MESSAGE_USAGE));
        }

<<<<<<< HEAD
        Year year = parseYear(argMultimap.getValue(PREFIX_YEAR).get());
        Semester semester = parseSemester(argMultimap.getValue(PREFIX_SEMESTER).get());
        Code code = parseCode(argMultimap.getValue(PREFIX_CODE).get());
=======
        Set<Code> codes = parseCodes(argMultimap.getAllValues(PREFIX_CODE));
        Year year = parseYear(argMultimap.getValue(PREFIX_YEAR).get());
        Semester semester = parseSemester(argMultimap.getValue(PREFIX_SEMESTER).get());
>>>>>>> b0fc9f4c

        return new PlannerAddCommand(year, semester, code);
    }
}<|MERGE_RESOLUTION|>--- conflicted
+++ resolved
@@ -6,11 +6,7 @@
 import static pwe.planner.logic.parser.CliSyntax.PREFIX_SEMESTER;
 import static pwe.planner.logic.parser.CliSyntax.PREFIX_YEAR;
 import static pwe.planner.logic.parser.ParserUtil.arePrefixesPresent;
-<<<<<<< HEAD
 import static pwe.planner.logic.parser.ParserUtil.parseCode;
-=======
-import static pwe.planner.logic.parser.ParserUtil.parseCodes;
->>>>>>> b0fc9f4c
 import static pwe.planner.logic.parser.ParserUtil.parseSemester;
 import static pwe.planner.logic.parser.ParserUtil.parseYear;
 
@@ -43,15 +39,9 @@
             throw new ParseException(String.format(MESSAGE_INVALID_COMMAND_FORMAT, PlannerAddCommand.MESSAGE_USAGE));
         }
 
-<<<<<<< HEAD
         Year year = parseYear(argMultimap.getValue(PREFIX_YEAR).get());
         Semester semester = parseSemester(argMultimap.getValue(PREFIX_SEMESTER).get());
         Code code = parseCode(argMultimap.getValue(PREFIX_CODE).get());
-=======
-        Set<Code> codes = parseCodes(argMultimap.getAllValues(PREFIX_CODE));
-        Year year = parseYear(argMultimap.getValue(PREFIX_YEAR).get());
-        Semester semester = parseSemester(argMultimap.getValue(PREFIX_SEMESTER).get());
->>>>>>> b0fc9f4c
 
         return new PlannerAddCommand(year, semester, code);
     }
