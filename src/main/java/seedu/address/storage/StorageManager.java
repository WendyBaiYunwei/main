--- conflicted
+++ resolved
@@ -25,14 +25,8 @@
     private UserPrefsStorage userPrefsStorage;
     private DegreePlannerListStorage degreePlannerListStorage;
 
-<<<<<<< HEAD
-    public StorageManager(AddressBookStorage addressBookStorage,
-                          RequirementCategoryListStorage requirementCategoryListStorage,
-            DegreePlannerListStorage degreePlannerListStorage, UserPrefsStorage userPrefsStorage) {
-=======
     public StorageManager(AddressBookStorage addressBookStorage, DegreePlannerListStorage degreePlannerListStorage,
             UserPrefsStorage userPrefsStorage) {
->>>>>>> abe90355
         super();
         this.addressBookStorage = addressBookStorage;
         this.degreePlannerListStorage = degreePlannerListStorage;
