package seedu.address.logic.parser;

import static java.util.Objects.requireNonNull;

import java.util.ArrayList;
import java.util.Collection;
import java.util.HashSet;
import java.util.List;
import java.util.Set;

import seedu.address.commons.core.index.Index;
import seedu.address.commons.util.StringUtil;
import seedu.address.logic.parser.exceptions.ParseException;
import seedu.address.model.module.Code;
import seedu.address.model.module.Credits;
import seedu.address.model.module.Name;
import seedu.address.model.planner.Semester;
import seedu.address.model.planner.Year;
import seedu.address.model.tag.Tag;

/**
 * Contains utility methods used for parsing strings in the various *Parser classes.
 */
public class ParserUtil {

    public static final String MESSAGE_INVALID_INDEX = "Index is not a non-zero unsigned integer.";

    /**
     * Parses {@code oneBasedIndex} into an {@code Index} and returns it. Leading and trailing whitespaces will be
     * trimmed.
     *
     * @throws ParseException if the specified index is invalid (not non-zero unsigned integer).
     */
    public static Index parseIndex(String oneBasedIndex) throws ParseException {
        String trimmedIndex = oneBasedIndex.trim();
        if (!StringUtil.isNonZeroUnsignedInteger(trimmedIndex)) {
            throw new ParseException(MESSAGE_INVALID_INDEX);
        }
        return Index.fromOneBased(Integer.parseInt(trimmedIndex));
    }

    /**
     * Parses a {@code String name} into a {@code Name}.
     * Leading and trailing whitespaces will be trimmed.
     *
     * @throws ParseException if the given {@code name} is invalid.
     */
    public static Name parseName(String name) throws ParseException {
        requireNonNull(name);
        String trimmedName = name.trim();
        if (!Name.isValidName(trimmedName)) {
            throw new ParseException(Name.MESSAGE_CONSTRAINTS);
        }
        return new Name(trimmedName);
    }

    /**
     * Parses a {@code String... name} into a {@code List<Name>}.
     * Leading and trailing whitespaces will be trimmed.
     *
     * @throws ParseException if the given {@code name} is invalid.
     */
    public static List<Name> parseMultiNames(String... names) throws ParseException {
        List<Name> result = new ArrayList<>();
        requireNonNull(names);
        for (String name : names) {
            String trimmedName = name.trim();
            if (!Name.isValidName(trimmedName)) {
                throw new ParseException(Name.MESSAGE_CONSTRAINTS);
            }
            result.add(new Name(trimmedName));
        }
        return result;
    }

    /**
     * Parses a {@code String credits} into a {@code Credits}.
     * Leading and trailing whitespaces will be trimmed.
     *
     * @throws ParseException if the given {@code credits} is invalid.
     */
    public static Credits parseCredits(String credits) throws ParseException {
        requireNonNull(credits);
        String trimmedCredits = credits.trim();
        if (!Credits.isValidCredits(trimmedCredits)) {
            throw new ParseException(Credits.MESSAGE_CONSTRAINTS);
        }
        return new Credits(trimmedCredits);
    }

    /**
     * Parses a {@code String... credits} into a {@code List<Credits>}.
     * Leading and trailing whitespaces will be trimmed.
     *
     * @throws ParseException if the given {@code credits} is invalid.
     */
    public static List<Credits> parseMultiCredits(String... credits) throws ParseException {
        List<Credits> result = new ArrayList<>();
        requireNonNull(credits);
        for (String credit : credits) {
            String trimmedCredits = credit.trim();
            if (!Credits.isValidCredits(trimmedCredits)) {
                throw new ParseException(Credits.MESSAGE_CONSTRAINTS);
            }
            result.add(new Credits(trimmedCredits));
        }
        return result;
    }

    /**
     * Parses a {@code String code} into an {@code Code}.
     * Leading and trailing whitespaces will be trimmed.
     *
     * @throws ParseException if the given {@code code} is invalid.
     */
    public static Code parseCode(String code) throws ParseException {
        requireNonNull(code);
        String trimmedCode = code.trim();
        if (!Code.isValidCode(trimmedCode)) {
            throw new ParseException(Code.MESSAGE_CONSTRAINTS);
        }
        return new Code(trimmedCode);
    }

    /**
     * Parses a {@code String... code} into an {@code List<Code>}.
     * Leading and trailing whitespaces will be trimmed.
     *
     * @throws ParseException if the given {@code code} is invalid.
     */
    public static List<Code> parseMultiCodes(String... codes) throws ParseException {
        List<Code> result = new ArrayList<>();
        requireNonNull(codes);
        for (String code : codes) {
            String trimmedCode = code.trim();
            if (!Code.isValidCode(trimmedCode)) {
                throw new ParseException(Code.MESSAGE_CONSTRAINTS);
            }
            result.add(new Code(trimmedCode));
        }
        return result;
    }

    /**
     * Parses a {@code String tag} into a {@code Tag}.
     * Leading and trailing whitespaces will be trimmed.
     *
     * @throws ParseException if the given {@code tag} is invalid.
     */
    public static Tag parseTag(String tag) throws ParseException {
        requireNonNull(tag);
        String trimmedTag = tag.trim();
        if (!Tag.isValidTagName(trimmedTag)) {
            throw new ParseException(Tag.MESSAGE_CONSTRAINTS);
        }
        return new Tag(trimmedTag);
    }

    /**
     * Parses {@code Collection<String> tags} into a {@code Set<Tag>}.
     */
    public static Set<Tag> parseTags(Collection<String> tags) throws ParseException {
        requireNonNull(tags);
        final Set<Tag> tagSet = new HashSet<>();
        for (String tagName : tags) {
            tagSet.add(parseTag(tagName));
        }
        return tagSet;
    }

    /**
<<<<<<< HEAD
     * Parses a {@code String year} into a {@code Year}.
     * Leading and trailing whitespaces will be trimmed.
     *
     * @throws ParseException if the given {@code year} is invalid.
     */
    public static Year parseYear(String year) throws ParseException {
        requireNonNull(year);
        String trimmedYear = year.trim();
        if (!Code.isValidCode(trimmedYear)) {
            throw new ParseException(Code.MESSAGE_CONSTRAINTS);
        }
        return new Year(trimmedYear);
    }

    /**
     * Parses a {@code String semester} into a {@code Semester}.
     * Leading and trailing whitespaces will be trimmed.
     *
     * @throws ParseException if the given {@code semester} is invalid.
     */
    public static Semester parseSemester(String semester) throws ParseException {
        requireNonNull(semester);
        String trimmedSemester = semester.trim();
        if (!Code.isValidCode(trimmedSemester)) {
            throw new ParseException(Code.MESSAGE_CONSTRAINTS);
        }
        return new Semester(trimmedSemester);
=======
     * Parses {@code Collection<String> codes} into a {@code Set<Code>}.
     */
    public static Set<Code> parseCodes(Collection<String> codes) throws ParseException {
        requireNonNull(codes);
        final Set<Code> codeList = new HashSet<>();
        for (String code : codes) {
            codeList.add(parseCode(code));
        }
        return codeList;
    }

    /**
     * Parses {@code Collection<String> corequisites} into a {@code Set<Code>}.
     */
    public static Set<Code> parseCorequisites(Collection<String> corequisites) throws ParseException {
        requireNonNull(corequisites);
        final Set<Code> corequisitesSet = new HashSet<>();
        for (String corequisite : corequisites) {
            corequisitesSet.add(parseCode(corequisite));
        }
        return corequisitesSet;
>>>>>>> abe90355
    }
}<|MERGE_RESOLUTION|>--- conflicted
+++ resolved
@@ -55,6 +55,34 @@
     }
 
     /**
+     * Parses a {@code String year} into an {@code Year}.
+     * Leading and trailing whitespaces will be trimmed.
+     *
+     * @throws ParseException if the given {@code year} is invalid.
+     */
+    public static Code parseYear(String year) throws ParseException {
+        requireNonNull(year);
+        String trimmedYear = year.trim();
+            throw new ParseException(Year.MESSAGE_YEAR_CONSTRAINTS);
+        }
+        return new Year(trimmedYear);
+    }
+
+    /**
+     * Parses a {@code String semester} into an {@code Semester}.
+     * Leading and trailing whitespaces will be trimmed.
+     *
+     * @throws ParseException if the given {@code semester} is invalid.
+     */
+    public static Code parseSemester(String semester) throws ParseException {
+        requireNonNull(semester);
+        String trimmedSemester = semester.trim();
+        throw new ParseException(Semester.MESSAGE_SEMESTER_CONSTRAINTS);
+    }
+        return new Semester(trimmedSemester);
+    }
+
+    /**
      * Parses a {@code String... name} into a {@code List<Name>}.
      * Leading and trailing whitespaces will be trimmed.
      *
@@ -169,35 +197,6 @@
     }
 
     /**
-<<<<<<< HEAD
-     * Parses a {@code String year} into a {@code Year}.
-     * Leading and trailing whitespaces will be trimmed.
-     *
-     * @throws ParseException if the given {@code year} is invalid.
-     */
-    public static Year parseYear(String year) throws ParseException {
-        requireNonNull(year);
-        String trimmedYear = year.trim();
-        if (!Code.isValidCode(trimmedYear)) {
-            throw new ParseException(Code.MESSAGE_CONSTRAINTS);
-        }
-        return new Year(trimmedYear);
-    }
-
-    /**
-     * Parses a {@code String semester} into a {@code Semester}.
-     * Leading and trailing whitespaces will be trimmed.
-     *
-     * @throws ParseException if the given {@code semester} is invalid.
-     */
-    public static Semester parseSemester(String semester) throws ParseException {
-        requireNonNull(semester);
-        String trimmedSemester = semester.trim();
-        if (!Code.isValidCode(trimmedSemester)) {
-            throw new ParseException(Code.MESSAGE_CONSTRAINTS);
-        }
-        return new Semester(trimmedSemester);
-=======
      * Parses {@code Collection<String> codes} into a {@code Set<Code>}.
      */
     public static Set<Code> parseCodes(Collection<String> codes) throws ParseException {
@@ -219,6 +218,5 @@
             corequisitesSet.add(parseCode(corequisite));
         }
         return corequisitesSet;
->>>>>>> abe90355
     }
 }