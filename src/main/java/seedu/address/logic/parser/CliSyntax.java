--- conflicted
+++ resolved
@@ -6,18 +6,11 @@
 public class CliSyntax {
 
     /* Prefix definitions */
-<<<<<<< HEAD
-    public static final Prefix PREFIX_NAME = new Prefix("n/");
-    public static final Prefix PREFIX_CREDITS = new Prefix("p/");
-    public static final Prefix PREFIX_CODE = new Prefix("c/");
-    public static final Prefix PREFIX_TAG = new Prefix("t/");
-    public static final Prefix PREFIX_YEAR = new Prefix("y/");
-    public static final Prefix PREFIX_SEMESTER = new Prefix("s/");
-=======
     public static final Prefix PREFIX_NAME = new Prefix("name/");
     public static final Prefix PREFIX_CODE = new Prefix("code/");
     public static final Prefix PREFIX_CREDITS = new Prefix("credits/");
     public static final Prefix PREFIX_TAG = new Prefix("tag/");
->>>>>>> 5b87fb07
+    public static final Prefix PREFIX_YEAR = new Prefix("y/");
+    public static final Prefix PREFIX_SEMESTER = new Prefix("s/");
 
 }