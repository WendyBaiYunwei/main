--- conflicted
+++ resolved
@@ -185,15 +185,14 @@
     boolean hasDegreePlanner(DegreePlanner degreePlanner);
 
     /**
-<<<<<<< HEAD
      * Returns true if a {@code Module} with the specified {@code Code} exists in the degree plan.
      */
     boolean hasPlannerCode(Code plannerCode);
-=======
+
+    /**
      * Return the degree planner which contains the given {@code code}, otherwise returns null.
      */
     DegreePlanner getDegreePlannerByCode(Code code);
->>>>>>> da90b9cb
 
     /**
      * Deletes the given degreePlanner.
