--- conflicted
+++ resolved
@@ -218,15 +218,12 @@
 
 
     ///// RequirementCategory Methods
-<<<<<<< HEAD
-=======
 
     /**
      * Returns true if a requirement with the name as {@code requirement} exists in the
      * requirement list.
      */
     boolean hasRequirementCategory(Name requirementCategoryName);
->>>>>>> 299db7d0
 
     /**
      * Returns true if a requirement with the name as {@code requirement} exists in the
