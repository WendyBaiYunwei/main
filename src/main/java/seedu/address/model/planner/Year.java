package seedu.address.model.planner;

import static java.util.Objects.requireNonNull;
import static seedu.address.commons.util.AppUtil.checkArgument;

/**
 * Represents a DegreePlanner's Year in the degreePlanner list.
 * Guarantees: details are present and not null, field values are validated, immutable.
 */
public class Year {

    public static final String MESSAGE_YEAR_CONSTRAINTS =
<<<<<<< HEAD
            "Year should only contain numbers between 1 and 4. "
=======
            "Year should only be either 1, 2, 3 or 4. "
>>>>>>> 8a48fad1
                    + "Year should not be blank";

    /*
     * The date should be valid and in the correct Year format.
     */
    public static final String YEAR_VALIDATION_REGEX =
            "[1-4]{1}";

    public final String year;

    /**
     * Constructs a {@code Year}.
     *
     * @param year A valid year.
     */
    public Year(String year) {
        requireNonNull(year);
        checkArgument(isValidYear(year), MESSAGE_YEAR_CONSTRAINTS);
        this.year = year;
    }

    /**
     * Returns true if a given string is a valid year.
     */
    public static boolean isValidYear(String test) {
        return test.matches(YEAR_VALIDATION_REGEX);
    }

    @Override
    public String toString() {
        return year;
    }

    @Override
    public boolean equals(Object other) {
        return other == this // short circuit if same object
                || (other instanceof Year // instanceof handles nulls
                && year.equals(((Year) other).year)); // state check
    }

    @Override
    public int hashCode() {
        return year.hashCode();
    }
}<|MERGE_RESOLUTION|>--- conflicted
+++ resolved
@@ -10,11 +10,7 @@
 public class Year {
 
     public static final String MESSAGE_YEAR_CONSTRAINTS =
-<<<<<<< HEAD
-            "Year should only contain numbers between 1 and 4. "
-=======
             "Year should only be either 1, 2, 3 or 4. "
->>>>>>> 8a48fad1
                     + "Year should not be blank";
 
     /*
