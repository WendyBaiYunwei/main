package seedu.address.storage;

import static org.junit.Assert.assertEquals;
import static org.junit.Assert.assertFalse;
import static seedu.address.testutil.TypicalDegreePlanners.getTypicalDegreePlannerList;
import static seedu.address.testutil.TypicalModules.ALICE;
import static seedu.address.testutil.TypicalModules.HOON;
import static seedu.address.testutil.TypicalModules.IDA;
import static seedu.address.testutil.TypicalModules.getTypicalModuleList;
import static seedu.address.testutil.TypicalRequirementCategories.getTypicalRequirementCategoriesList;

import java.io.IOException;
import java.nio.file.Path;
import java.nio.file.Paths;

import org.junit.Rule;
import org.junit.Test;
import org.junit.rules.ExpectedException;
import org.junit.rules.TemporaryFolder;

import seedu.address.commons.exceptions.DataConversionException;
import seedu.address.model.AddressBook;
import seedu.address.model.ReadOnlyAddressBook;

public class JsonAddressBookStorageTest {
    private static final Path TEST_DATA_FOLDER = Paths.get("src", "test", "data", "JsonAddressBookStorageTest");

    @Rule
    public ExpectedException thrown = ExpectedException.none();

    @Rule
    public TemporaryFolder testFolder = new TemporaryFolder();

    @Test
    public void readAddressBook_nullFilePath_throwsNullPointerException() throws Exception {
        thrown.expect(NullPointerException.class);
        readAddressBook(null, null, null);
    }

    /**
     * Reads files at the specified {@code moduleListFilePath}, {@code degreePlannerListFilePath}
     * and {@code requirementCategoryListFilePath}.
     */
    private java.util.Optional<ReadOnlyAddressBook> readAddressBook(String moduleListFilePath,
            String degreePlannerListFilePath, String requirementCategoryListFilePath) throws Exception {
        return new JsonAddressBookStorage(Paths.get(moduleListFilePath), Paths.get(degreePlannerListFilePath),
                Paths.get(requirementCategoryListFilePath))
                .readAddressBook(addToTestDataPathIfNotNull(moduleListFilePath),
                        addToTestDataPathIfNotNull(degreePlannerListFilePath),
                        addToTestDataPathIfNotNull(requirementCategoryListFilePath));
    }

    private Path addToTestDataPathIfNotNull(String prefsFileInTestDataFolder) {
        return prefsFileInTestDataFolder != null
                ? TEST_DATA_FOLDER.resolve(prefsFileInTestDataFolder)
                : null;
    }

    @Test
    public void read_missingFile_emptyResult() throws Exception {
        assertFalse(readAddressBook("NonExistentModuleListFile.json",
                "NonExistentDegreePlannerListFile.json",
                "NonExistentRequirementCategoryListFile.json").isPresent());
    }

    @Test
    public void read_notJsonFormat_exceptionThrown() throws Exception {

        thrown.expect(DataConversionException.class);
        readAddressBook("notJsonFormatAddressBook.json",
                "notJsonFormatAddressBook.json",
                "notJsonFormatAddressBook.json");

        // IMPORTANT: Any code below an exception-throwing line (like the one above) will be ignored.
        // That means you should not have more than one exception test in one method
    }

    @Test
    public void readAddressBook_invalidModuleAddressBook_throwDataConversionException() throws Exception {
        thrown.expect(DataConversionException.class);
        readAddressBook("invalidModuleAddressBook.json",
                "invalidDegreePlannerAddressBook.json",
                "invalidModuleAddressBook.json");
    }

    @Test
    public void readAddressBook_invalidAndValidModuleAddressBook_throwDataConversionException() throws Exception {
        thrown.expect(DataConversionException.class);
        readAddressBook("invalidAndValidModuleAddressBook.json",
                "invalidAndValidDegreePlannerAddressBook.json",
                "invalidAndValidModuleAddressBook.json");
    }

    @Test
    public void readAndSaveAddressBook_allInOrder_success() throws Exception {
        Path moduleListFilePath = testFolder.getRoot().toPath().resolve("TempModuleAddressBook.json");
        Path degreePlannerListFilePath = testFolder.getRoot().toPath().resolve("TempDegreePlannerAddressBook.json");
        Path requirementCategoryListFilePath =
                testFolder.getRoot().toPath().resolve("TempRequirementCategoryAddressBook.json");
        AddressBook original =
                new JsonSerializableAddressBook(getTypicalModuleList(), getTypicalDegreePlannerList(),
                        getTypicalRequirementCategoriesList())
                        .toModelType();
        JsonAddressBookStorage jsonAddressBookStorage =
                new JsonAddressBookStorage(moduleListFilePath, degreePlannerListFilePath,
                        requirementCategoryListFilePath);

        // Save in new file and read back
        jsonAddressBookStorage.saveModuleList(original, moduleListFilePath);
        jsonAddressBookStorage.saveDegreePlannerList(original, degreePlannerListFilePath);
        jsonAddressBookStorage.saveRequirementCategoryList(original, requirementCategoryListFilePath);
        ReadOnlyAddressBook readBack =
                jsonAddressBookStorage
                        .readAddressBook(moduleListFilePath, degreePlannerListFilePath, requirementCategoryListFilePath)
                        .get();
        assertEquals(original, new AddressBook(readBack));

        // Modify data, overwrite exiting file, and read back
        original.addModule(HOON);
        original.removeModule(ALICE);
        jsonAddressBookStorage.saveModuleList(original, moduleListFilePath);
<<<<<<< HEAD
=======
        jsonAddressBookStorage.saveDegreePlannerList(original, degreePlannerListFilePath);
>>>>>>> 299db7d0
        readBack = jsonAddressBookStorage
                .readAddressBook(moduleListFilePath, degreePlannerListFilePath, requirementCategoryListFilePath).get();
        assertEquals(original, new AddressBook(readBack));

        // Save and read without specifying file path
        original.addModule(IDA);
        jsonAddressBookStorage.saveModuleList(original); // file path not specified
        readBack = jsonAddressBookStorage.readAddressBook().get(); // file path not specified
        assertEquals(original, new AddressBook(readBack));

    }

    @Test
    public void saveAddressBook_nullAddressBook_throwsNullPointerException() {
        thrown.expect(NullPointerException.class);
        saveAddressBook(null, "SomeModuleListFile.json",
                "SomeDegreePlannerListFile.json",
                "SomeRequirementCategoryListFile.json");
    }

    /**
     * Saves {@code addressBook} at the specified {@code filePath}.
     */
    private void saveAddressBook(ReadOnlyAddressBook addressBook, String moduleListFilePath,
            String degreePlannerListFilePath,
            String requirementCategoryListFilePath) {
        try {
            new JsonAddressBookStorage(Paths.get(moduleListFilePath), Paths.get(degreePlannerListFilePath),
                    Paths.get(requirementCategoryListFilePath))
                    .saveModuleList(addressBook, addToTestDataPathIfNotNull(moduleListFilePath));
        } catch (IOException ioe) {
            throw new AssertionError("There should not be an error writing to the file.", ioe);
        }
    }

    @Test
    public void saveAddressBook_nullFilePath_throwsNullPointerException() {
        thrown.expect(NullPointerException.class);
        saveAddressBook(new AddressBook(), null, null, null);
    }
}<|MERGE_RESOLUTION|>--- conflicted
+++ resolved
@@ -119,10 +119,7 @@
         original.addModule(HOON);
         original.removeModule(ALICE);
         jsonAddressBookStorage.saveModuleList(original, moduleListFilePath);
-<<<<<<< HEAD
-=======
         jsonAddressBookStorage.saveDegreePlannerList(original, degreePlannerListFilePath);
->>>>>>> 299db7d0
         readBack = jsonAddressBookStorage
                 .readAddressBook(moduleListFilePath, degreePlannerListFilePath, requirementCategoryListFilePath).get();
         assertEquals(original, new AddressBook(readBack));
