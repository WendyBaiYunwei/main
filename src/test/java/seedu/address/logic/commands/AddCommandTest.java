--- conflicted
+++ resolved
@@ -133,14 +133,6 @@
         }
 
         @Override
-<<<<<<< HEAD
-        public ObservableList<DegreePlanner> getDegreePlannerList() {
-            throw new AssertionError("This method should not be called.");
-        }
-
-        @Override
-=======
->>>>>>> facf264e
         public void setDegreePlannerListFilePath(Path degreePlannerListFilePath) {
             //ToDo: implement error check
         }
@@ -333,14 +325,6 @@
         }
 
         @Override
-<<<<<<< HEAD
-        public boolean hasPlannerModule(Code plannerCode) {
-            throw new AssertionError("This method should not be called.");
-        }
-
-        @Override
-=======
->>>>>>> facf264e
         public ReadOnlyProperty<RequirementCategory> selectedRequirementCategoryProperty() {
             throw new AssertionError("This method should not be called.");
         }
