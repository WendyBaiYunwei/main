--- conflicted
+++ resolved
@@ -16,6 +16,7 @@
 
 import javafx.beans.property.ReadOnlyProperty;
 import javafx.collections.ObservableList;
+
 import seedu.address.commons.core.GuiSettings;
 import seedu.address.logic.CommandHistory;
 import seedu.address.logic.commands.exceptions.CommandException;
@@ -237,25 +238,13 @@
             throw new AssertionError("This method should not be called.");
         }
 
-<<<<<<< HEAD
-        @Override public boolean hasDegreePlanner(DegreePlanner degreePlanner) {
-=======
         @Override
         public boolean hasDegreePlanner(DegreePlanner degreePlanner) {
->>>>>>> 299db7d0
             return false;
         }
 
         @Override
-<<<<<<< HEAD
-        public boolean hasDegreePlannerModules(DegreePlanner plannerModules) {
-            return false;
-            //ToDo: implement error check
-        }
-        @Override public void deleteDegreePlanner(DegreePlanner degreePlanner) {
-=======
         public void deleteDegreePlanner(DegreePlanner degreePlanner) {
->>>>>>> 299db7d0
             //ToDo: implement AssertionError
         }
 
@@ -265,15 +254,7 @@
         }
 
         @Override
-<<<<<<< HEAD
-        public void addDegreePlannerModules(DegreePlanner plannerModules) {
-            //ToDo: implement error check
-        }
-
-        @Override public void setDegreePlanner(DegreePlanner target, DegreePlanner editedDegreePlanner) {
-=======
         public void setDegreePlanner(DegreePlanner target, DegreePlanner editedDegreePlanner) {
->>>>>>> 299db7d0
             //ToDo: implement error check
         }
 
@@ -287,10 +268,6 @@
             //ToDo: implement error check
         }
 
-<<<<<<< HEAD
-        @Override public boolean hasRequirementCategory(RequirementCategory degreePlanner) {
-            //ToDo: implement error check
-=======
         @Override
         public boolean hasRequirementCategory(Name requirementCategoryName) {
             return false;
@@ -298,7 +275,6 @@
 
         @Override
         public boolean hasRequirementCategory(RequirementCategory requirementCategory) {
->>>>>>> 299db7d0
             return false;
         }
 
